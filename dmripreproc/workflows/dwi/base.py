--- conflicted
+++ resolved
@@ -23,14 +23,15 @@
 
 def init_dwi_preproc_wf(subject_id, dwi_file, metadata, parameters):
 
-
     fmaps = []
     synb0 = ""
 
     # If use_synb0 set, get synb0 from files
     if parameters.synb0_dir:
-        synb0_layout =  BIDSLayout(parameters.synb0_dir, validate=False, derivatives=True)
-        synb0 = synb0_layout.get(subject=subject_id, return_type='file')[0]
+        synb0_layout = BIDSLayout(
+            parameters.synb0_dir, validate=False, derivatives=True
+        )
+        synb0 = synb0_layout.get(subject=subject_id, return_type="file")[0]
     else:
         fmaps = parameters.layout.get_fieldmap(dwi_file, return_list=True)
         if not fmaps:
@@ -40,10 +41,17 @@
             )
 
         for fmap in fmaps:
-            fmap["metadata"] = parameters.layout.get_metadata(fmap[fmap["suffix"]])
+            fmap["metadata"] = parameters.layout.get_metadata(
+                fmap[fmap["suffix"]]
+            )
 
     sdc_wf = init_sdc_prep_wf(
-        subject_id, fmaps, metadata, parameters.layout, parameters.bet_mag, synb0
+        subject_id,
+        fmaps,
+        metadata,
+        parameters.layout,
+        parameters.bet_mag,
+        synb0,
     )
 
     dwi_wf = pe.Workflow(name="dwi_preproc_wf")
@@ -250,16 +258,8 @@
         name="getB0Mask",
     )
 
-<<<<<<< HEAD
-    # Decide what ecc will take: topup or fmap
-    fmaps.sort(key=lambda fmap: FMAP_PRIORITY[fmap["suffix"]])
-    fmap = fmaps[0]
-    # If epi files detected
-    if fmap["suffix"] == "epi":
-=======
     # If synb0 is meant to be used
     if parameters.synb0_dir:
->>>>>>> d1fa9400
         dwi_wf.connect(
             [
                 (
@@ -279,15 +279,6 @@
         )
         ecc.inputs.in_acqp = parameters.acqp_file
     else:
-<<<<<<< HEAD
-        dwi_wf.connect(
-            [
-                (sdc_wf, ecc, [(("outputnode.out_fmap", get_path), "field")]),
-                (acqp, ecc, [("out_file", "in_acqp")]),
-                (acqp, eddy_quad, [("out_file", "param_file")]),
-            ]
-        )
-=======
         # Decide what ecc will take: topup or fmap
         fmaps.sort(key=lambda fmap: FMAP_PRIORITY[fmap["suffix"]])
         fmap = fmaps[0]
@@ -304,19 +295,26 @@
                             ("outputnode.out_movpar", "in_topup_movpar"),
                         ],
                     ),
-                    (sdc_wf, eddy_quad, [("outputnode.out_enc_file", "param_file")])
+                    (
+                        sdc_wf,
+                        eddy_quad,
+                        [("outputnode.out_enc_file", "param_file")],
+                    ),
                 ]
             )
         # Otherwise (fieldmaps)
         else:
             dwi_wf.connect(
                 [
-                    (sdc_wf, ecc, [(("outputnode.out_fmap", get_path), "field")]),
+                    (
+                        sdc_wf,
+                        ecc,
+                        [(("outputnode.out_fmap", get_path), "field")],
+                    ),
                     (acqp, ecc, [("out_file", "in_acqp")]),
-                    (acqp, eddy_quad, [("out_file", "param_file")])
+                    (acqp, eddy_quad, [("out_file", "param_file")]),
                 ]
             )
->>>>>>> d1fa9400
 
     dtifit = pe.Node(fsl.DTIFit(save_tensor=True, sse=True), name="dtifit")
 
